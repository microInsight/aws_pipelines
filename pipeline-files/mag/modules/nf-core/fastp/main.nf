process FASTP {
    tag "$meta.id"
    label 'process_medium'

    conda "bioconda::fastp=1.0.1"
    container "${ workflow.containerEngine == 'singularity' && !task.ext.singularity_pull_docker_container ?
        'https://depot.galaxyproject.org/singularity/fastp:1.0.1--heae3180_0' :
<<<<<<< HEAD
        '125434852769.dkr.ecr.us-east-1.amazonaws.com/quay/biocontainers/fastp:1.0.1--heae3180_0' }"
=======
        'biocontainers/fastp:1.0.1--heae3180_0' }"
>>>>>>> 6ed34769

    input:
    tuple val(meta), path(reads)
    path  adapter_fasta
    val   save_trimmed_fail
    val   save_merged

    output:
    tuple val(meta), path('*.fastp.fastq.gz') , optional:true, emit: reads
    tuple val(meta), path('*.json')           , emit: json
    tuple val(meta), path('*.html')           , emit: html
    tuple val(meta), path('*.log')            , emit: log
    path "versions.yml"                       , emit: versions
    tuple val(meta), path('*.fail.fastq.gz')  , optional:true, emit: reads_fail
    tuple val(meta), path('*.merged.fastq.gz'), optional:true, emit: reads_merged

    when:
    task.ext.when == null || task.ext.when

    script:
    def args = task.ext.args ?: ''
    def prefix = task.ext.prefix ?: "${meta.id}"
    def adapter_list = adapter_fasta ? "--adapter_fasta ${adapter_fasta}" : ""
    def fail_fastq = save_trimmed_fail && meta.single_end ? "--failed_out ${prefix}.fail.fastq.gz" : save_trimmed_fail && !meta.single_end ? "--unpaired1 ${prefix}_1.fail.fastq.gz --unpaired2 ${prefix}_2.fail.fastq.gz" : ''
    // Added soft-links to original fastqs for consistent naming in MultiQC
    // Use single ended for interleaved. Add --interleaved_in in config.
    if ( task.ext.args?.contains('--interleaved_in') ) {
        """
        [ ! -f  ${prefix}.fastq.gz ] && ln -sf $reads ${prefix}.fastq.gz

        fastp \\
            --stdout \\
            --in1 ${prefix}.fastq.gz \\
            --thread $task.cpus \\
            --json ${prefix}.fastp.json \\
            --html ${prefix}.fastp.html \\
            $adapter_list \\
            $fail_fastq \\
            $args \\
            2> ${prefix}.fastp.log \\
        | gzip -c > ${prefix}.fastp.fastq.gz

        cat <<-END_VERSIONS > versions.yml
        "${task.process}":
            fastp: \$(fastp --version 2>&1 | sed -e "s/fastp //g")
        END_VERSIONS
        """
    } else if (meta.single_end) {
        """
        [ ! -f  ${prefix}.fastq.gz ] && ln -sf $reads ${prefix}.fastq.gz

        fastp \\
            --in1 ${prefix}.fastq.gz \\
            --out1  ${prefix}.fastp.fastq.gz \\
            --thread $task.cpus \\
            --json ${prefix}.fastp.json \\
            --html ${prefix}.fastp.html \\
            $adapter_list \\
            $fail_fastq \\
            $args \\
            2> ${prefix}.fastp.log

        cat <<-END_VERSIONS > versions.yml
        "${task.process}":
            fastp: \$(fastp --version 2>&1 | sed -e "s/fastp //g")
        END_VERSIONS
        """
    } else {
        def merge_fastq = save_merged ? "-m --merged_out ${prefix}.merged.fastq.gz" : ''
        """
        [ ! -f  ${prefix}_1.fastq.gz ] && ln -sf ${reads[0]} ${prefix}_1.fastq.gz
        [ ! -f  ${prefix}_2.fastq.gz ] && ln -sf ${reads[1]} ${prefix}_2.fastq.gz
        fastp \\
            --in1 ${prefix}_1.fastq.gz \\
            --in2 ${prefix}_2.fastq.gz \\
            --out1 ${prefix}_1.fastp.fastq.gz \\
            --out2 ${prefix}_2.fastp.fastq.gz \\
            --json ${prefix}.fastp.json \\
            --html ${prefix}.fastp.html \\
            $adapter_list \\
            $fail_fastq \\
            $merge_fastq \\
            --thread $task.cpus \\
            --detect_adapter_for_pe \\
            $args \\
            2> ${prefix}.fastp.log

        cat <<-END_VERSIONS > versions.yml
        "${task.process}":
            fastp: \$(fastp --version 2>&1 | sed -e "s/fastp //g")
        END_VERSIONS
        """
    }
}<|MERGE_RESOLUTION|>--- conflicted
+++ resolved
@@ -5,11 +5,7 @@
     conda "bioconda::fastp=1.0.1"
     container "${ workflow.containerEngine == 'singularity' && !task.ext.singularity_pull_docker_container ?
         'https://depot.galaxyproject.org/singularity/fastp:1.0.1--heae3180_0' :
-<<<<<<< HEAD
         '125434852769.dkr.ecr.us-east-1.amazonaws.com/quay/biocontainers/fastp:1.0.1--heae3180_0' }"
-=======
-        'biocontainers/fastp:1.0.1--heae3180_0' }"
->>>>>>> 6ed34769
 
     input:
     tuple val(meta), path(reads)
